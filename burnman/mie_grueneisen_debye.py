# BurnMan - a lower mantle toolkit
# Copyright (C) 2012, 2013, Heister, T., Unterborn, C., Rose, I. and Cottaar, S.
# Released under GPL v2 or later.

import numpy as np
import scipy.optimize as opt

import burnman.equation_of_state as eos
import burnman.birch_murnaghan as bm
import burnman.debye as debye
<<<<<<< HEAD
from burnman.constants import R

=======
import constants
>>>>>>> 34700b53

class MGDBase(eos.EquationOfState):
    """
    Base class for a generic finite-strain-mie-grueneisen-debye
    equation of state.  References for this can be found in many
    places, such as Shim, Duffym and Kenichi (2002) and Jackson and Rigedn
    (1996).  Here we mostly follow the appendices of Matas et al (2007)
    """

    #def __init__(self):
    #    pass

    def grueneisen_parameter(self, pressure, temperature, volume, params):
        """
        Returns grueneisen parameter [unitless] as a function of pressure,
        temperature, and volume (EQ B6)
        """
        return self.__grueneisen_parameter(params['V_0']/volume, params)

    def volume(self, pressure,temperature,params):
        """
        Returns volume [m^3] as a function of pressure [Pa] and temperature [K]
        EQ B7
        """
        T_0 = self.reference_temperature( params )
        func = lambda x: bm.birch_murnaghan(params['V_0']/x, params) + \
            self.__thermal_pressure(temperature, x, params) - \
            self.__thermal_pressure(T_0, x, params) - pressure
        V = opt.brentq(func, 0.5*params['V_0'], 1.5*params['V_0'])
        return V

    def pressure(self, temperature, volume, params):
        P = bm.birch_murnaghan(params['V_0']/volume, params) + \
            self.__thermal_pressure(temperature, volume, params) - \
            self.__thermal_pressure(300., volume, params)
        return P

    def isothermal_bulk_modulus(self, pressure,temperature,volume, params):
        """
        Returns isothermal bulk modulus [Pa] as a function of pressure [Pa],
        temperature [K], and volume [m^3].  EQ B8
        """
        T_0 = self.reference_temperature( params )
        K_T = bm.bulk_modulus(volume, params) + \
            self.__thermal_bulk_modulus(temperature,volume, params) - \
            self.__thermal_bulk_modulus(T_0,volume, params)  #EQB13
        return K_T

    #calculate the mgd shear modulus as a function of P, V, and T
    def shear_modulus(self, pressure, temperature, volume, params):
        """
        Returns shear modulus [Pa] as a function of pressure [Pa],
        temperature [K], and volume [m^3].  EQ B11
        """
        T_0 = self.reference_temperature( params )
        if self.order==2:
            return bm.shear_modulus_second_order(volume,params) + \
                self.__thermal_shear_modulus(temperature,volume, params) - \
                self.__thermal_shear_modulus(T_0,volume, params) # EQ B11
        elif self.order==3:
            return bm.shear_modulus_third_order(volume,params) + \
                self.__thermal_shear_modulus(temperature,volume, params) - \
                self.__thermal_shear_modulus(T_0,volume, params) # EQ B11
        else:
            raise NotImplementedError("")

    #heat capacity at constant volume
    def heat_capacity_v(self, pressure, temperature, volume, params):
        """
        Returns heat capacity at constant volume at the pressure, temperature, and volume [J/K/mol]
        """
        Debye_T = self.__debye_temperature(params['V_0']/volume, params)
        C_v = debye.heat_capacity_v(temperature, Debye_T, params['n'])
        return C_v

    def thermal_expansivity(self, pressure, temperature, volume , params):
        """
        Returns thermal expansivity at the pressure, temperature, and volume [1/K]
        """
        C_v = self.heat_capacity_v(pressure,temperature,volume,params)
        gr = self.__grueneisen_parameter(params['V_0']/volume, params)
        K = self.isothermal_bulk_modulus(pressure, temperature, volume ,params)
        alpha = gr * C_v / K / volume
        return alpha

    #heat capacity at constant pressure
    def heat_capacity_p(self,pressure, temperature,volume,params):
        """
        Returns heat capacity at constant pressure at the pressure, temperature, and volume [J/K/mol]
        """
        alpha = self.thermal_expansivity(pressure,temperature,volume,params)
        gr = self.__grueneisen_parameter(params['V_0']/volume, params)
        C_v = self.heat_capacity_v(pressure,temperature,volume,params)
        C_p = C_v*(1. + gr * alpha * temperature)
        return C_p

    def adiabatic_bulk_modulus(self,pressure,temperature,volume,params):
        """
        Returns adiabatic bulk modulus [Pa] as a function of pressure [Pa],
        temperature [K], and volume [m^3].  EQ D6
        """
        K_T= self.isothermal_bulk_modulus(pressure,temperature,volume,params)
        alpha = self.thermal_expansivity(pressure,temperature,volume,params)
        gr = self.__grueneisen_parameter(params['V_0']/volume, params)
        K_S = K_T*(1. + gr * alpha * temperature)
        return K_S

    def pressure(self, temperature, volume, params):
        """
        Returns pressure [Pa] as a function of temperature [K] and volume[m^3]
        EQ B7
        """
        T_0 = self.reference_temperature( params )
        return bm.birch_murnaghan(params['V_0']/volume, params) + \
                self.__thermal_pressure(temperature,volume, params) - \
                self.__thermal_pressure(T_0,volume, params)

    #calculate the thermal correction to the shear modulus as a function of V, T
    def __thermal_shear_modulus(self, T, V, params):
        gr = self.__grueneisen_parameter(params['V_0']/V, params)
        Debye_T = self.__debye_temperature(params['V_0']/V, params)
        G_th= 3./5. * ( self.__thermal_bulk_modulus(T,V,params) - \
<<<<<<< HEAD
                 6*R*T*params['n']/V * gr * debye.debye_fn(Debye_T/T) ) # EQ B10
=======
                 6*constants.gas_constant*T*params['n']/V * gr * debye.debye_fn(Debye_T/T) ) # EQ B10
>>>>>>> 34700b53
        return G_th

    #compute the Debye temperature in K.  Takes the
    #parameter x, which is V_0/V (molar volumes).
    #Depends on the reference grueneisen parameter,
    #the reference Debye temperature, and the factor
    #q_0, see Matas eq B6
    def __debye_temperature(self, x, params):
        return params['Debye_0']*np.exp((params['grueneisen_0']- \
            self.__grueneisen_parameter(x, params))/params['q_0'])

    #compute the grueneisen parameter with depth, according
    #to q_0.  Takes x=V_0/V. See Matas eq B6
    def __grueneisen_parameter(self, x, params):
        return params['grueneisen_0']*pow(1./x, params['q_0'])

    #calculate isotropic thermal pressure, see
    # Matas et. al. (2007) eq B4
    def __thermal_pressure(self,T,V, params):
        Debye_T = self.__debye_temperature(params['V_0']/V, params)
        gr = self.__grueneisen_parameter(params['V_0']/V, params)
        P_th = gr * debye.thermal_energy(T,Debye_T, params['n'])/V
        return P_th


    #calculate the thermal correction for the mgd
    #bulk modulus (see matas et al, 2007)
    def __thermal_bulk_modulus(self, T,V,params):
        gr = self.__grueneisen_parameter(params['V_0']/V, params)
        Debye_T = self.__debye_temperature(params['V_0']/V, params)
<<<<<<< HEAD
        K_th = 3.*params['n']*R*T/V * gr * \
=======
        K_th = 3.*params['n']*constants.gas_constant*T/V * gr * \
>>>>>>> 34700b53
            ((1. - params['q_0'] - 3.*gr)*debye.debye_fn(Debye_T/T)+3.*gr*(Debye_T/T)/(np.exp(Debye_T/T) - 1.)) # EQ B5
        return K_th


class MGD3(MGDBase):
    """
    MGD equation of state with third order finite strain expansion for the
    shear modulus (this should be preferred, as it is more thermodynamically
    consistent.
    """
    def __init__(self):
        self.order=3


class MGD2(MGDBase):
    """
    MGD equation of state with second order finite strain expansion for the
    shear modulus.  In general, this should not be used, but sometimes
    shear modulus data is fit to a second order equation of state.  In that
    case, you should use this.  The moral is, be careful!
    """
    def __init__(self):
        self.order=2
<|MERGE_RESOLUTION|>--- conflicted
+++ resolved
@@ -8,12 +8,7 @@
 import burnman.equation_of_state as eos
 import burnman.birch_murnaghan as bm
 import burnman.debye as debye
-<<<<<<< HEAD
-from burnman.constants import R
-
-=======
 import constants
->>>>>>> 34700b53
 
 class MGDBase(eos.EquationOfState):
     """
@@ -136,11 +131,7 @@
         gr = self.__grueneisen_parameter(params['V_0']/V, params)
         Debye_T = self.__debye_temperature(params['V_0']/V, params)
         G_th= 3./5. * ( self.__thermal_bulk_modulus(T,V,params) - \
-<<<<<<< HEAD
-                 6*R*T*params['n']/V * gr * debye.debye_fn(Debye_T/T) ) # EQ B10
-=======
                  6*constants.gas_constant*T*params['n']/V * gr * debye.debye_fn(Debye_T/T) ) # EQ B10
->>>>>>> 34700b53
         return G_th
 
     #compute the Debye temperature in K.  Takes the
@@ -171,11 +162,7 @@
     def __thermal_bulk_modulus(self, T,V,params):
         gr = self.__grueneisen_parameter(params['V_0']/V, params)
         Debye_T = self.__debye_temperature(params['V_0']/V, params)
-<<<<<<< HEAD
-        K_th = 3.*params['n']*R*T/V * gr * \
-=======
         K_th = 3.*params['n']*constants.gas_constant*T/V * gr * \
->>>>>>> 34700b53
             ((1. - params['q_0'] - 3.*gr)*debye.debye_fn(Debye_T/T)+3.*gr*(Debye_T/T)/(np.exp(Debye_T/T) - 1.)) # EQ B5
         return K_th
 
