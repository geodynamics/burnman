# BurnMan - a lower mantle toolkit
# Copyright (C) 2012, 2013, Heister, T., Unterborn, C., Rose, I. and Cottaar, S.
# Released under GPL v2 or later.

"""
Other minerals
^^^^^^^^^^^^^^

"""

import burnman.mineral_helpers as bmb
from burnman.mineral import Mineral


class Speziale_fe_periclase(bmb.HelperSpinTransition):
    def __init__(self):
        bmb.HelperSpinTransition.__init__(self, 60.0e9, Speziale_fe_periclase_LS(), Speziale_fe_periclase_HS())
        self.cite = 'Speziale et al. 2007'


class Speziale_fe_periclase_HS(Mineral):
    """
    Speziale et al. 2007, Mg#=83
    """
    def __init__(self):
        self.params = {
                        'equation_of_state': 'mgd3',
                        'V_0': 22.9e-6,
                        'K_0': 157.5e9,
                        'Kprime_0': 3.92,
                        'molar_mass': .04567,
                        'n': 2,
                        'Debye_0': 587,
                        'grueneisen_0': 1.46,
                        'q_0': 1.2 }
        Mineral.__init__(self)

class Speziale_fe_periclase_LS(Mineral):
    """
    Speziale et al. 2007, Mg#=83
    """
    def __init__(self):
        self.params = {
                        'equation_of_state': 'mgd3',
                        'V_0': 21.49e-6,
                        'K_0': 186.0e9,
                        'Kprime_0': 4.6,
                        'molar_mass': .04567,
                        'n': 2,
                        'Debye_0': 587.,
                        'grueneisen_0': 1.46,
                        'q_0': 1.2  }
<<<<<<< HEAD

"""
Katsura_2009
^^^^^^^^^^^^^

Minerals from Katsura 2009 and references therein

"""
=======
        Mineral.__init__(self)
>>>>>>> 34700b53

class Katsura_2009_wadsleyite (Mineral):
    """
    Katsura 2009 and references therein
    """
    def __init__(self):
        self.params = {
            'equation_of_state':'slb3',
            'V_0': 4.0499E-05,
            'K_0': 169.2e9,
            'Kprime_0': 4.1,
            'G_0': 113e9,
            'Gprime_0': 1.5,
            'molar_mass': .140695,
            'n': 7,
            'Debye_0': 814.,
            'grueneisen_0': 1.64,
            'q_0': 1.5,
            'eta_s_0': 2.3 }




<|MERGE_RESOLUTION|>--- conflicted
+++ resolved
@@ -50,7 +50,7 @@
                         'Debye_0': 587.,
                         'grueneisen_0': 1.46,
                         'q_0': 1.2  }
-<<<<<<< HEAD
+        Mineral.__init__(self)
 
 """
 Katsura_2009
@@ -59,9 +59,6 @@
 Minerals from Katsura 2009 and references therein
 
 """
-=======
-        Mineral.__init__(self)
->>>>>>> 34700b53
 
 class Katsura_2009_wadsleyite (Mineral):
     """
@@ -81,6 +78,7 @@
             'grueneisen_0': 1.64,
             'q_0': 1.5,
             'eta_s_0': 2.3 }
+        Mineral.__init__(self)
 
 
 
