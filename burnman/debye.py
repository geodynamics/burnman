--- conflicted
+++ resolved
@@ -14,13 +14,7 @@
         return fn
 
 import scipy.integrate as integrate
-<<<<<<< HEAD
-from numpy.polynomial.chebyshev import Chebyshev
-from burnman.constants import R
-=======
-
 import constants
->>>>>>> 34700b53
 
 """
 Functions for the Debye model.  Note that this is not Mie-Grueneisen-Debye,
@@ -28,8 +22,6 @@
 Birch-Murnaghan to get a full EOS
 """
 
-<<<<<<< HEAD
-=======
 
 chebyshev_representation = np.array( [ 2.707737068327440945/2.0, 0.340068135211091751, -0.12945150184440869e-01, \
                                      0.7963755380173816e-03, -0.546360009590824e-04, 0.39243019598805e-05, \
@@ -59,7 +51,6 @@
             c0 = c[-i] - c1
             c1 = tmp + c1*x2
     return c0 + c1*x
->>>>>>> 34700b53
 
 
 def debye_fn(x):
@@ -148,6 +139,6 @@
     if T ==0:
         return 0
     x = debye_T/T
-    F = n * R * T * ( 3.0 * np.log( 1.0 - np.exp(-x)) - debye_fn_cheb(x) )
+    F = n * constants.gas_constant * T * ( 3.0 * np.log( 1.0 - np.exp(-x)) - debye_fn_cheb(x) )
     return F
 
