# BurnMan - a lower mantle toolkit
# Copyright (C) 2012, 2013, Heister, T., Unterborn, C., Rose, I. and Cottaar, S.
# Released under GPL v2 or later.

class EquationOfState(object):
    """
    This class defines the interface for an equation of state
    that a mineral uses to determine its properties at a
    given P,T.  In order define a new equation of state, you
    should define these functions.

    All functions should accept and return values in SI units.

    In general these functions are functions of pressure,
    temperature, and volume, as well as a "params" object,
    which is a Python dictionary that stores the material 
    parameters of the mineral, such as reference volume,
    Debye temperature, reference moduli, etc.

    The functions for volume and density are just functions 
    of temperature, pressure, and "params"; after all, it 
    does not make sense for them to be functions of volume/density.
    """

    def volume(self, pressure, temperature, params):
        """
        Parameters
        ----------
        pressure : float
            Pressure at which to evaluate the equation of state. [Pa]
        temperature : float
            Temperature at which to evaluate the equation of state. [K]
        params : dictionary
            Dictionary containing material parameters required by the equation of state.

        Returns
        -------
        volume : float
            Molar volume of the mineral. [m^3]
        """
        raise NotImplementedError("")

    def pressure(self, temperature, volume, params):
        """
        Parameters
        ----------
        volume : float
            Molar volume at which to evaluate the equation of state. [m^3]
        temperature : float
            Temperature at which to evaluate the equation of state. [K]
        params : dictionary
            Dictionary containing material parameters required by the equation of state.

        Returns
        -------
        pressure : float
            Pressure of the mineral, including cold and thermal parts. [m^3]
        """
        raise NotImplementedError("")

    def density(self, pressure, temperature, params):
        """
        Calculate the density of the mineral.  
        The params object must include a "molar_mass" field.

        Parameters
        ----------
        pressure : float
            Pressure at which to evaluate the equation of state. [Pa]
        temperature : float
            Temperature at which to evaluate the equation of state. [K]
        params : dictionary
            Dictionary containing material parameters required by the equation of state.

        Returns
        -------
        density : float
            Density of the mineral. [kg/m^3]
        """
        return params["molar_mass"] / self.volume(pressure, temperature, params)

    def grueneisen_parameter(self, pressure, temperature, volume, params):
        """
        Parameters
        ----------
        pressure : float
            Pressure at which to evaluate the equation of state. [Pa]
        temperature : float
            Temperature at which to evaluate the equation of state. [K]
        volume : float
            Molar volume of the mineral.  For consistency this should be calculated
            using :func:`volume`. [m^3]
        params : dictionary
            Dictionary containing material parameters required by the equation of state.

        Returns
        -------
        gamma : float
            Grueneisen parameter of the mineral. [unitless]
        """
        raise NotImplementedError("")

    def isothermal_bulk_modulus(self, pressure, temperature, volume, params):
        """
        Parameters
        ----------
        pressure : float
            Pressure at which to evaluate the equation of state. [Pa]
        temperature : float
            Temperature at which to evaluate the equation of state. [K]
        volume : float
            Molar volume of the mineral.  For consistency this should be calculated
            using :func:`volume`. [m^3]
        params : dictionary
            Dictionary containing material parameters required by the equation of state.

        Returns
        -------
        K_T : float
            Isothermal bulk modulus of the mineral. [Pa]
        """
        raise NotImplementedError("")

    def adiabatic_bulk_modulus(self, pressure, temperature, volume, params):
        """
        Parameters
        ----------
        pressure : float
            Pressure at which to evaluate the equation of state. [Pa]
        temperature : float
            Temperature at which to evaluate the equation of state. [K]
        volume : float
            Molar volume of the mineral.  For consistency this should be calculated
            using :func:`volume`. [m^3]
        params : dictionary
            Dictionary containing material parameters required by the equation of state.

        Returns
        -------
        K_S : float
            Adiabatic bulk modulus of the mineral. [Pa]
        """
        raise NotImplementedError("")

    def shear_modulus(self, pressure, temperature, volume, params):
        """
        Parameters
        ----------
        pressure : float
            Pressure at which to evaluate the equation of state. [Pa]
        temperature : float
            Temperature at which to evaluate the equation of state. [K]
        volume : float
            Molar volume of the mineral.  For consistency this should be calculated
            using :func:`volume`. [m^3]
        params : dictionary
            Dictionary containing material parameters required by the equation of state.

        Returns
        -------
        G : float
            Shear modulus of the mineral. [Pa]
        """
        raise NotImplementedError("")

    def heat_capacity_v(self, pressure, temperature, volume, params):
        """
        Parameters
        ----------
        pressure : float
            Pressure at which to evaluate the equation of state. [Pa]
        temperature : float
            Temperature at which to evaluate the equation of state. [K]
        volume : float
            Molar volume of the mineral.  For consistency this should be calculated
            using :func:`volume`. [m^3]
        params : dictionary
            Dictionary containing material parameters required by the equation of state.

        Returns
        -------
        C_V : float
            Heat capacity at constant volume of the mineral. [J/K/mol]
        """
        raise NotImplementedError("")

    def heat_capacity_p(self, pressure, temperature, volume, params):
        """
        Parameters
        ----------
        pressure : float
            Pressure at which to evaluate the equation of state. [Pa]
        temperature : float
            Temperature at which to evaluate the equation of state. [K]
        volume : float
            Molar volume of the mineral.  For consistency this should be calculated
            using :func:`volume`. [m^3]
        params : dictionary
            Dictionary containing material parameters required by the equation of state.

        Returns
        -------
        C_P : float
            Heat capacity at constant pressure of the mineral. [J/K/mol]
        """
        raise NotImplementedError("")

    def thermal_expansivity(self, pressure, temperature, volume, params):
        """
        Parameters
        ----------
        pressure : float
            Pressure at which to evaluate the equation of state. [Pa]
        temperature : float
            Temperature at which to evaluate the equation of state. [K]
        volume : float
            Molar volume of the mineral.  For consistency this should be calculated
            using :func:`volume`. [m^3]
        params : dictionary
            Dictionary containing material parameters required by the equation of state.

        Returns
        -------
        alpha : float
            Thermal expansivity of the mineral. [1/K]
        """
        raise NotImplementedError("")

<<<<<<< HEAD
    def gibbs_free_energy( self, pressure, temperature, volume, params ):
        """
        Parameters
        ----------
        pressure : float
            Pressure at which to evaluate the equation of state. [Pa]
        temperature : float
            Temperature at which to evaluate the equation of state. [K]
        volume : float
            Molar volume of the mineral.  For consistency this should be calculated
            using :func:`volume`. [m^3]
=======
    def reference_temperature( self, params ):
        """
        Parameters
        ----------
>>>>>>> 34700b53
        params : dictionary
            Dictionary containing material parameters required by the equation of state.

        Returns
        -------
<<<<<<< HEAD
        G : float
            Gibbs free energy of the mineral
        """
        raise NotImplementedError("")

    def helmholtz_free_energy( self, temperature, volume, params ):
        """
        Parameters
        ----------
        temperature : float
            Temperature at which to evaluate the equation of state. [K]
        volume : float
            Molar volume of the mineral.  For consistency this should be calculated
            using :func:`volume`. [m^3]
        params : dictionary
            Dictionary containing material parameters required by the equation of state.

        Returns
        -------
        F : float
            Helmholtz free energy of the mineral
        """
        raise NotImplementedError("")


    def enthalpy( self, pressure, temperature, volume, params ):
        """
        Parameters
        ----------
        pressure : float
            Pressure at which to evaluate the equation of state. [Pa]
        temperature : float
            Temperature at which to evaluate the equation of state. [K]
        volume : float
            Molar volume of the mineral.  For consistency this should be calculated
            using :func:`volume`. [m^3]
        params : dictionary
            Dictionary containing material parameters required by the equation of state.

        Returns
        -------
        H : float
            Enthalpy of the mineral
        """
        raise NotImplementedError("")

    def internal_energy( self, pressure, temperature, volume, params ):
        """
        Parameters
        ----------
        pressure : float
            Pressure at which to evaluate the equation of state. [Pa]
        temperature : float
            Temperature at which to evaluate the equation of state. [K]
        volume : float
            Molar volume of the mineral.  For consistency this should be calculated
            using :func:`volume`. [m^3]
        params : dictionary
            Dictionary containing material parameters required by the equation of state.

        Returns
        -------
        U : float
            Internal energy of the mineral
        """
        raise NotImplementedError("")
=======
        T_0 : float
            If params contains a "T_0" entry, return that reference temperature, otherwise
            return 300.0 Kelvin
        """
        if 'T_0' in params:
            return params['T_0']
        else:
            return 300.0
>>>>>>> 34700b53
<|MERGE_RESOLUTION|>--- conflicted
+++ resolved
@@ -226,7 +226,6 @@
         """
         raise NotImplementedError("")
 
-<<<<<<< HEAD
     def gibbs_free_energy( self, pressure, temperature, volume, params ):
         """
         Parameters
@@ -238,18 +237,11 @@
         volume : float
             Molar volume of the mineral.  For consistency this should be calculated
             using :func:`volume`. [m^3]
-=======
-    def reference_temperature( self, params ):
-        """
-        Parameters
-        ----------
->>>>>>> 34700b53
-        params : dictionary
-            Dictionary containing material parameters required by the equation of state.
-
-        Returns
-        -------
-<<<<<<< HEAD
+        params : dictionary
+            Dictionary containing material parameters required by the equation of state.
+
+        Returns
+        -------
         G : float
             Gibbs free energy of the mineral
         """
@@ -316,7 +308,12 @@
             Internal energy of the mineral
         """
         raise NotImplementedError("")
-=======
+
+
+    def reference_temperature( self, params ):
+        """
+        Parameters
+        ----------
         T_0 : float
             If params contains a "T_0" entry, return that reference temperature, otherwise
             return 300.0 Kelvin
@@ -324,5 +321,4 @@
         if 'T_0' in params:
             return params['T_0']
         else:
-            return 300.0
->>>>>>> 34700b53
+            return 300.0