--- conflicted
+++ resolved
@@ -11,13 +11,10 @@
 import burnman.birch_murnaghan as bm
 import burnman.slb as slb
 import burnman.mie_grueneisen_debye as mgd
-<<<<<<< HEAD
 import burnman.modified_tait as mt
 import burnman.cork as cork
-=======
 import inspect
 
->>>>>>> 34700b53
 
 class Mineral(Material):
     """
@@ -60,35 +57,6 @@
         'slb3' or 'mtait'.  Alternatively, you can pass a user defined
         class which derives from the equation_of_state base class.
         """
-<<<<<<< HEAD
-        if( isinstance(method, basestring)):
-            if (method == "slb2"):
-                self.method = slb.SLB2()
-            elif (method == "mgd2"):
-                self.method = mgd.MGD2()
-            elif (method == "mgd3"):
-                self.method = mgd.MGD3()
-            elif (method == "slb3"):
-                self.method = slb.SLB3()
-            elif (method == "bm2"):
-                self.method = bm.BM2()
-            elif (method == "bm3"):
-                self.method = bm.BM3()
-            elif (method == "mtait"):
-                self.method = mt.MT()
-            elif (method == "cork"):
-                self.method = cork.CORK()
-            else:
-                raise Exception("unsupported material method " + method)
-            if hasattr(self, 'base_material'):
-                for member in self.base_material:
-                    member[0].set_method(method)
-        elif ( issubclass(method, eos.EquationOfState) ):
-            self.method = method()
-
-        else:
-            raise Exception("unsupported material method " + method.__class__.__name__ )
-=======
 
         if method is None:
             self.method = None
@@ -109,6 +77,10 @@
                     return bm.BM2()
                 elif (method == "bm3"):
                     return bm.BM3()
+                elif (method == "mtait"):
+                    return mt.MT()
+                elif (method == "cork"):
+                    return cork.CORK()
                 else:
                     raise Exception("unsupported material method " + method)
             elif isinstance(method, eos.EquationOfState):
@@ -129,7 +101,6 @@
             warnings.warn('Overriding database equation of state. From ' + self.method.__class__.__name__ + ' to ' + new_method.__class__.__name__, stacklevel=2)
 
         self.method = new_method
->>>>>>> 34700b53
 
     def to_string(self):
         """
