--- conflicted
+++ resolved
@@ -379,18 +379,9 @@
     hsl_shear_modulus = np.empty_like(volumes)
 
 
-<<<<<<< HEAD
-    #these values are not given in the paper, so far as I can tell,
-    #so I did my best to read them off of the figure...
-
-
-    # MgO bulk and shear moduli
-    K2=180. # Bulk modulus, GPa
-=======
     # MgO bulk and shear moduli taken from Landolt-Boernstein 
     # - Group III Condensed Matter Volume 41B, 1999, pp 1-3
     K2=152. # Bulk modulus, GPa
->>>>>>> 34700b53
     G2=155. # Shear modulus, GPa
 
     # AgCl bulk and shear moduli (estimated from plot)
@@ -484,11 +475,7 @@
     hsl_shear_modulus = np.empty_like(volumes)
 
 
-<<<<<<< HEAD
-    #These values are from the paper
-=======
     #These values are from Hashin and Shtrikman (1963)
->>>>>>> 34700b53
     K1=25.0
     K2=60.7
     G1=11.5
